#' Violin plot.
#'
#' @section Aesthetics:
#' \Sexpr[results=rd,stage=build]{ggplot2:::rd_aesthetics("geom", "violin")}
#'
#' @inheritParams geom_point
#' @param trim If \code{TRUE} (default), trim the tails of the violins
#'   to the range of the data. If \code{FALSE}, don't trim the tails.
#' @param scale if "area" (default), all violins have the same area (before trimming
#'   the tails). If "count", areas are scaled proportionally to the number of
#'   observations. If "width", all violins have the same maximum width.
#' @export
#' @examples
#' p <- ggplot(mtcars, aes(factor(cyl), mpg))
#' p + geom_violin()
<<<<<<< HEAD
#'
#' \donttest{
=======
>>>>>>> bbfc5be5
#' p + geom_violin() + geom_jitter(height = 0)
#' p + geom_violin() + coord_flip()
#'
#' # Scale maximum width proportional to sample size:
#' p + geom_violin(scale = "count")
#'
#' # Scale maximum width to 1 for all violins:
#' p + geom_violin(scale = "width")
#'
#' # Default is to trim violins to the range of the data. To disable:
#' p + geom_violin(trim = FALSE)
#'
#' # Use a smaller bandwidth for closer density fit (default is 1).
#' p + geom_violin(adjust = .5)
#'
#' # Add aesthetic mappings
#' # Note that violins are automatically dodged when any aesthetic is
#' # a factor
#' p + geom_violin(aes(fill = cyl))
#' p + geom_violin(aes(fill = factor(cyl)))
#' p + geom_violin(aes(fill = factor(vs)))
#' p + geom_violin(aes(fill = factor(am)))
#'
#' # Set aesthetics to fixed value
#' p + geom_violin(fill = "grey80", colour = "#3366FF")
#'
#' # Scales vs. coordinate transforms -------
#' # Scale transformations occur before the density statistics are computed.
#' # Coordinate transformations occur afterwards.  Observe the effect on the
#' # number of outliers.
#' library(plyr) # to access round_any
#' m <- ggplot(movies, aes(y = votes, x = rating,
#'    group = round_any(rating, 0.5)))
#' m + geom_violin()
#' m + geom_violin() + scale_y_log10()
#' m + geom_violin() + coord_trans(y = "log10")
#' m + geom_violin() + scale_y_log10() + coord_trans(y = "log10")
#'
#' # Violin plots with continuous x:
#' # Use the group aesthetic to group observations in violins
#' ggplot(movies, aes(year, budget)) + geom_violin()
#' ggplot(movies, aes(year, budget)) +
#'   geom_violin(aes(group = round_any(year, 10, floor)))
#' }
geom_violin <- function (mapping = NULL, data = NULL, stat = "ydensity", position = "dodge",
trim = TRUE, scale = "area", ...) {
  GeomViolin$new(mapping = mapping, data = data, stat = stat,
    position = position, trim = trim, scale = scale, ...)
}

GeomViolin <- proto(Geom, {
  objname <- "violin"

  reparameterise <- function(., df, params) {
    df$width <- df$width %||%
      params$width %||% (resolution(df$x, FALSE) * 0.9)

    # ymin, ymax, xmin, and xmax define the bounding rectangle for each group
    ddply(df, .(group), transform,
          ymin = min(y),
          ymax = max(y),
          xmin = x - width / 2,
          xmax = x + width / 2)

  }

  draw <- function(., data, ...) {
    # Find the points for the line to go all the way around
    data <- transform(data, xminv = x - violinwidth * (x-xmin),
                            xmaxv = x + violinwidth * (xmax-x))

    # Make sure it's sorted properly to draw the outline
    newdata <- rbind(arrange(transform(data, x = xminv), y),
                     arrange(transform(data, x = xmaxv), -y))

    # Close the polygon: set first and last point the same
    # Needed for coord_polar and such
    newdata <- rbind(newdata, newdata[1,])

    ggname(.$my_name(), GeomPolygon$draw(newdata, ...))
  }

  guide_geom <- function(.) "polygon"

  default_stat <- function(.) StatYdensity
  default_pos <- function(.) PositionDodge
  default_aes <- function(.) aes(weight=1, colour="grey20", fill="white", size=0.5, alpha = NA, linetype = "solid")
  required_aes <- c("x", "y")

})<|MERGE_RESOLUTION|>--- conflicted
+++ resolved
@@ -13,11 +13,8 @@
 #' @examples
 #' p <- ggplot(mtcars, aes(factor(cyl), mpg))
 #' p + geom_violin()
-<<<<<<< HEAD
 #'
 #' \donttest{
-=======
->>>>>>> bbfc5be5
 #' p + geom_violin() + geom_jitter(height = 0)
 #' p + geom_violin() + coord_flip()
 #'
