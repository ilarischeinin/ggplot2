--- conflicted
+++ resolved
@@ -36,15 +36,6 @@
 #' qplot(mpg, wt, data = mtcars, colour = miss) + 
 #'   scale_colour_hue(na.value = "black")
 scale_colour_hue <- function(..., h = c(0, 360) + 15, c = 100, l = 65, h.start = 0, direction = 1, na.value = "grey50") {
-<<<<<<< HEAD
-  discrete_scale("colour", "hue", hue_pal(h, c, l, h.start, direction), ...,
-    na.value = na.value)
-}
-
-scale_fill_hue <- function(..., h = c(0, 360) + 15, c = 100, l = 65, h.start = 0, direction = 1, na.value = "grey50") {
-  discrete_scale("fill", "hue", hue_pal(h, c, l, h.start, direction), ...,
-    na.value = na.value)
-=======
   discrete_scale("colour", "hue", hue_pal(h, c, l, h.start, direction),
     na.value = na.value, ...)
 }
@@ -52,7 +43,6 @@
 scale_fill_hue <- function(..., h = c(0, 360) + 15, c = 100, l = 65, h.start = 0, direction = 1, na.value = "grey50") {
   discrete_scale("fill", "hue", hue_pal(h, c, l, h.start, direction), 
     na.value = na.value, ...)
->>>>>>> 66a71709
 }
 
 icon.hue <- function() {
