--- conflicted
+++ resolved
@@ -4,18 +4,6 @@
 \title{Box and whiskers plot.}
 \usage{
 geom_boxplot(mapping = NULL, data = NULL, stat = "boxplot",
-<<<<<<< HEAD
-  position = "dodge", outlier.colour = "black", outlier.shape = 16,
-  outlier.size = 2, notch = FALSE, notchwidth = 0.5, varwidth = FALSE,
-  ...)
-}
-\arguments{
-\item{outlier.colour}{colour for outlying points}
-
-\item{outlier.shape}{shape of outlying points}
-
-\item{outlier.size}{size of outlying points}
-=======
   position = "dodge", outlier.colour = NULL, outlier.shape = NULL,
   outlier.size = NULL, notch = FALSE, notchwidth = 0.5, ...)
 }
@@ -25,7 +13,6 @@
 \item{outlier.shape}{shape of outlying points. Uses the default from geom_point().}
 
 \item{outlier.size}{size of outlying points. Uses the default from geom_point().}
->>>>>>> 89c64207
 
 \item{notch}{if \code{FALSE} (default) make a standard box plot. If
 \code{TRUE}, make a notched box plot. Notches are used to compare groups;
@@ -35,7 +22,6 @@
 \item{notchwidth}{for a notched box plot, width of the notch relative to
 the body (default 0.5)}
 
-<<<<<<< HEAD
 \item{varwidth}{if \code{FALSE} (default) make a standard box plot. If
 \code{TRUE}, boxes are drawn with widths proportional to the
 square-roots of the number of observations in the groups (possibly
@@ -54,21 +40,6 @@
 \item{position}{The position adjustment to use for overlapping points
 on this layer}
 
-=======
-\item{mapping}{The aesthetic mapping, usually constructed with
-\code{\link{aes}} or \code{\link{aes_string}}. Only needs to be set
-at the layer level if you are overriding the plot defaults.}
-
-\item{data}{A layer specific dataset - only needed if you want to override
-the plot defaults.}
-
-\item{stat}{The statistical transformation to use on the data for this
-layer.}
-
-\item{position}{The position adjustment to use for overlapping points
-on this layer}
-
->>>>>>> 89c64207
 \item{...}{other arguments passed on to \code{\link{layer}}. This can
 include aesthetics whose values you want to set, not map. See
 \code{\link{layer}} for more details.}
@@ -151,11 +122,10 @@
 b + geom_boxplot(stat = "identity") + coord_flip()
 b + geom_boxplot(aes(fill = X1), stat = "identity")
 
-<<<<<<< HEAD
 # Using varwidth
 p + geom_boxplot(varwidth = TRUE)
 qplot(factor(cyl), mpg, data = mtcars, geom = "boxplot", varwidth = TRUE)
-=======
+
 # Update the defaults for the outliers by changing the defaults for geom_point
 
 p <- ggplot(mtcars, aes(factor(cyl), mpg))
@@ -163,7 +133,6 @@
 
 update_geom_defaults("point", list(shape = 1, colour = "red", size = 5))
 p + geom_boxplot()
->>>>>>> 89c64207
 }
 }
 \references{
